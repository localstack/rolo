--- conflicted
+++ resolved
@@ -36,13 +36,9 @@
     "pytest_httpserver",
     "websocket-client>=1.7.0",
     "coverage[toml]>=5.0.0",
-<<<<<<< HEAD
-    "ruff==0.1.0",
+    "coveralls>=3.3",
     "twisted>=24",
-=======
-    "coveralls>=3.3",
     "ruff==0.1.0"
->>>>>>> 81c7f602
 ]
 
 [tool.setuptools]
